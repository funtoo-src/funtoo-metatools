#!/usr/bin/env python3

<<<<<<< HEAD
=======
from metatools.tree import GitTree
from funtoo.merge.steps import SyncFromTree
>>>>>>> 3e102fd6
from subpop.hub import Hub

hub = Hub()

import dyne.org.funtoo.metatools.merge as merge
from funtoo.merge.tree import GitTree
from funtoo.merge.steps import SyncFromTree

# This function updates the gentoo-staging tree with all the latest gentoo updates:


async def gentoo_staging_update():
	gentoo_staging_w = GitTree(
		"gentoo-staging",
		"master",
<<<<<<< HEAD
		url=merge.model.MERGE_CONFIG.gentoo_staging,
		root=merge.model.MERGE_CONFIG.dest_trees + "/gentoo-staging",
=======
		url="ssh://git@code.funtoo.org:7999/auto/gentoo-staging.git",
		root=merge.MERGE_CONFIG.dest_trees + "/gentoo-staging",
>>>>>>> 3e102fd6
	)
	gentoo_staging_w.initialize()

	gentoo_src = GitTree("gentoo-x86", "master", "https://github.com/gentoo/gentoo", pull=True)
	gentoo_src.initialize()

	all_steps = [
		SyncFromTree(
			gentoo_src,
			exclude=[".gitignore", "eclass/.gitignore", "metadata/.gitignore", "/metadata/cache/**", "dev-util/metro"],
		),
	]

	await gentoo_staging_w.run(all_steps)
	gentoo_staging_w.gitCommit(message="gentoo updates")


if __name__ == "__main__":

	hub.LOOP.run_until_complete(gentoo_staging_update())

# vim: ts=4 sw=4 noet<|MERGE_RESOLUTION|>--- conflicted
+++ resolved
@@ -1,17 +1,12 @@
 #!/usr/bin/env python3
 
-<<<<<<< HEAD
-=======
 from metatools.tree import GitTree
 from funtoo.merge.steps import SyncFromTree
->>>>>>> 3e102fd6
 from subpop.hub import Hub
 
 hub = Hub()
 
 import dyne.org.funtoo.metatools.merge as merge
-from funtoo.merge.tree import GitTree
-from funtoo.merge.steps import SyncFromTree
 
 # This function updates the gentoo-staging tree with all the latest gentoo updates:
 
@@ -20,17 +15,12 @@
 	gentoo_staging_w = GitTree(
 		"gentoo-staging",
 		"master",
-<<<<<<< HEAD
-		url=merge.model.MERGE_CONFIG.gentoo_staging,
-		root=merge.model.MERGE_CONFIG.dest_trees + "/gentoo-staging",
-=======
 		url="ssh://git@code.funtoo.org:7999/auto/gentoo-staging.git",
 		root=merge.MERGE_CONFIG.dest_trees + "/gentoo-staging",
->>>>>>> 3e102fd6
 	)
 	gentoo_staging_w.initialize()
 
-	gentoo_src = GitTree("gentoo-x86", "master", "https://github.com/gentoo/gentoo", pull=True)
+	gentoo_src = GitTree("gentoo-x86", "master", "https://gitmerge.com/gentoo/gentoo.git", pull=True)
 	gentoo_src.initialize()
 
 	all_steps = [
