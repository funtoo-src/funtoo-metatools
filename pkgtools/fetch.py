--- conflicted
+++ resolved
@@ -23,31 +23,7 @@
 
 
 class FetchError(Exception):
-<<<<<<< HEAD
-	pass
 
-async def get_url_from_redirect(hub, url):
-	logging.info("Querying %s to get redirect URL..." % url)
-	http_client = httpclient.AsyncHTTPClient()
-	try:
-		req = HTTPRequest(url=url, follow_redirects=False)
-		await http_client.fetch(req)
-	except httpclient.HTTPError as e:
-		if e.response.code == 302:
-			return e.response.headers["location"]
-	except Exception as e:
-		raise FetchError("Couldn't get URL %s -- %s" % (url, repr(e)))
-	raise FetchError("URL %s doesn't appear to redirect" % url)
-
-async def get_page(hub, url):
-	http_client = httpclient.AsyncHTTPClient(max_buffer_size=1024*1024*50)
-	try:
-		req = HTTPRequest(url=url, follow_redirects=False, headers={'User-Agent' : 'funtoo-metatools (support@funtoo.org)'})
-		response = await http_client.fetch(req)
-		return response.body.decode()
-	except Exception as e:
-		raise FetchError("Couldn't get URL %s -- %s" % (url, repr(e)))
-=======
 	"""
 	When this exception is raised, we can set retry to True if the failure is something that could conceivably be
 	retried, such as a network failure. However, if we are reading from a cache, then it's just going to fail again,
@@ -168,7 +144,6 @@
 		raise FetchError("Method download not implemented for fetcher.")
 	return await fetch_harness(hub, method, artifact)
 
->>>>>>> aafaa7e8
 
 async def update_digests(hub, artifact, check=True):
 	db_result = hub.FETCH_CACHE.fetch_cache_read("artifact", artifact)
