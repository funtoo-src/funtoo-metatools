--- conflicted
+++ resolved
@@ -101,54 +101,7 @@
 		return self.hub.FETCHER.get_extract_path(self)
 
 	def cleanup(self):
-<<<<<<< HEAD
-		getstatusoutput("rm -rf " + self.extract_path)
-
-	def update_digests(self):
-		self._sha512 = hashlib.sha512()
-		self._blake2b = hashlib.blake2b()
-		self._size = 0
-		logging.info("Calculating digests for %s..." % self.final_name)
-		with open(self.final_name, 'rb') as myf:
-			while True:
-				data = myf.read(1280000)
-				if not data:
-					break
-				self._sha512.update(data)
-				self._blake2b.update(data)
-				self._size += len(data)
-
-	def on_chunk(self, chunk):
-		self._fd.write(chunk)
-		self._sha512.update(chunk)
-		self._blake2b.update(chunk)
-		self._size += len(chunk)
-		sys.stdout.write(".")
-		sys.stdout.flush()
-
-	async def fetch(self):
-		if self.exists:
-			self.update_digests()
-			logging.warning("File %s exists (size %s); not fetching again." % (self._filename, self.size))
-			return
-		logging.info("Fetching %s..." % self.url)
-		if self._fd is None:
-			os.makedirs(ARTIFACT_TEMP_PATH, exist_ok=True)
-			self._fd = open(self.temp_name, "wb")
-		http_client = simple_httpclient.SimpleAsyncHTTPClient(max_body_size=1024*1024*1024*1024*50)
-		try:
-			req = HTTPRequest(url=self.url, streaming_callback=self.on_chunk, request_timeout=999999)
-			foo = await http_client.fetch(req)
-		except httpclient.HTTPError as e:
-			raise BreezyError("Fetch Error")
-		http_client.close()
-		if self._fd is not None:
-			self._fd.close()
-			os.link(self.temp_name, self.final_name)
-			os.unlink(self.temp_name)
-=======
 		self.hub.FETCHER.cleanup(self)
->>>>>>> aafaa7e8
 
 
 class BreezyBuild:
@@ -284,20 +237,14 @@
 		If you don't call push() on your BreezyBuild, then you could choose to call the generate() method
 		directly instead. In that case it will run right away.
 		"""
-		try:
-			if self.cat is None:
-				raise BreezyError("Please set 'cat' to the category name of this ebuild.")
-			if self.name is None:
-				raise BreezyError("Please set 'name' to the package name of this ebuild.")
-			await self.setup()
-			self.create_ebuild()
-			self.generate_manifest()
-		except BreezyError as e:
-<<<<<<< HEAD
-			print(e)
-=======
-			logging.error(e.msg)
->>>>>>> aafaa7e8
+
+		if self.cat is None:
+			raise BreezyError("Please set 'cat' to the category name of this ebuild.")
+		if self.name is None:
+			raise BreezyError("Please set 'name' to the package name of this ebuild.")
+		await self.setup()
+		self.create_ebuild()
+		self.generate_manifest()
 		return self
 
 # vim: ts=4 sw=4 noet