#!/usr/bin/env python3

from asyncio import Semaphore
from collections import defaultdict
from urllib.parse import urlparse
import aiohttp
from tornado import httpclient
from tornado.httpclient import HTTPRequest
import sys
import logging
import socket

"""
This sub implements lower-level HTTP fetching logic, such as actually grabbing the data, sending the
proper headers and authentication, etc.
"""

import dyne.org.funtoo.metatools.pkgtools as pkgtools


async def get_resolver():
	"""
	This returns a DNS resolver local to the ioloop of the caller.
	"""
	resolver = getattr(hub.THREAD_CTX, "http_resolver", None)
	if resolver is None:
		resolver = hub.THREAD_CTX.http_resolver = aiohttp.AsyncResolver(
			nameservers=["1.1.1.1", "1.0.0.1"], timeout=5, tries=3
		)
	return resolver


async def acquire_host_semaphore(hostname):
	semaphores = getattr(hub.THREAD_CTX, "http_semaphores", None)
	if semaphores is None:
		semaphores = hub.THREAD_CTX.http_semaphores = defaultdict(lambda: Semaphore(value=8))
	return semaphores[hostname]


http_data_timeout = 60
chunk_size = 262144


def get_fetch_headers():
	"""
	Headers to send for all HTTP requests.
	"""
	return {"User-Agent": "funtoo-metatools (support@funtoo.org)"}


def get_hostname(url):
	parsed_url = urlparse(url)
	return parsed_url.hostname


def get_auth_kwargs(hostname, url):
	"""
	Keyword arguments to aiohttp ClientSession.get() for authentication to certain URLs based on configuration
	in ~/.autogen (YAML format.)
	"""
	kwargs = {}
	if "authentication" in pkgtools.model.AUTOGEN_CONFIG:
		if hostname in pkgtools.model.AUTOGEN_CONFIG["authentication"]:
			auth_info = pkgtools.model.AUTOGEN_CONFIG["authentication"][hostname]
			logging.warning(f"Using authentication (username {auth_info['username']}) for {url}")
			kwargs = {"auth": aiohttp.BasicAuth(auth_info["username"], auth_info["password"])}
	return kwargs


async def http_fetch_stream(url, on_chunk, retry=True):
	"""
	This is a streaming HTTP fetcher that will call on_chunk(bytes) for each chunk.
	On_chunk is called with literal bytes from the response body so no decoding is
	performed. A FetchError will be raised if any error occurs. If this function
	returns successfully then the download completed successfully.
	"""
	hostname = get_hostname(url)
	semi = await acquire_host_semaphore(hostname)
	rec_bytes = 0
	attempts = 0
<<<<<<< HEAD
	completed = False
	async with semi:
		while not completed and attempts < 200:
=======
	if retry:
		max_attempts = 20
	else:
		max_attempts = 1
	completed = False
	async with semi:
		while not completed and attempts < max_attempts:
>>>>>>> 07ebd7f2
			connector = aiohttp.TCPConnector(family=socket.AF_INET, resolver=await get_resolver(), ssl=False)
			try:
				async with aiohttp.ClientSession(connector=connector) as http_session:
					headers = get_fetch_headers()
					if rec_bytes:
						headers["Range"] = f"bytes={rec_bytes}-"
						logging.warning(f"Resuming at {rec_bytes}")
					async with http_session.get(url, headers=headers, timeout=None, **get_auth_kwargs(hostname, url)) as response:
						if response.status not in [200, 206]:
							reason = (await response.text()).strip()
<<<<<<< HEAD
							raise hub.pkgtools.fetch.FetchError(url, f"HTTP fetch_stream Error {response.status}: {reason}")
=======
							raise pkgtools.fetch.FetchError(url, f"HTTP fetch_stream Error {response.status}: {reason}")
>>>>>>> 07ebd7f2
						while not completed:
							chunk = await response.content.read(chunk_size)
							rec_bytes += len(chunk)
							if not chunk:
								completed = True
								break
							else:
								sys.stdout.write(".")
								sys.stdout.flush()
								on_chunk(chunk)
			except Exception as e:
				logging.error(f"Encountered {e} during fetch")
<<<<<<< HEAD
				if attempts + 1 < 20:
					attempts += 1
					continue
				else:
					raise hub.pkgtools.fetch.FetchError(url, f"{e.__class__.__name__}: {str(e)}")
=======
				if attempts + 1 < max_attempts:
					attempts += 1
					continue
				else:
					raise pkgtools.fetch.FetchError(url, f"{e.__class__.__name__}: {str(e)}")
>>>>>>> 07ebd7f2
		return None


async def http_fetch(url):
	"""
	This is a non-streaming HTTP fetcher that will properly convert the request to a Python
	string and return the entire content as a string.
	"""
	hostname = get_hostname(url)
	semi = await acquire_host_semaphore(hostname)
	async with semi:
		connector = aiohttp.TCPConnector(family=socket.AF_INET, resolver=await get_resolver(), ssl=False)
		async with aiohttp.ClientSession(connector=connector) as http_session:
			async with http_session.get(
				url, headers=get_fetch_headers(), timeout=None, **get_auth_kwargs(hostname, url)
			) as response:
				if response.status != 200:
					reason = (await response.text()).strip()
					raise pkgtools.fetch.FetchError(url, f"HTTP fetch Error {response.status}: {reason}")
				return await response.text()
		return None


async def get_page(url):
	"""
	This function performs a simple HTTP fetch of a resource. The response is cached in memory,
	and a decoded Python string is returned with the result. FetchError is thrown for an error
	of any kind.
	"""
	logging.info(f"Fetching page {url}...")
	try:
		return await http_fetch(url)
	except Exception as e:
		if isinstance(e, pkgtools.fetch.FetchError):
			raise e
		else:
			msg = f"Couldn't get_page due to exception {repr(e)}"
			logging.error(url + ": " + msg)
			raise pkgtools.fetch.FetchError(url, msg)


async def get_url_from_redirect(url):
	"""
	This function will take a URL that redirects and grab what it redirects to. This is useful
	for /download URLs that redirect to a tarball 'foo-1.3.2.tar.xz' that you want to download,
	when you want to grab the '1.3.2' without downloading the file (yet).
	"""
	logging.info(f"Getting redirect URL from {url}...")
	http_client = httpclient.AsyncHTTPClient()
	try:
		req = HTTPRequest(url=url, follow_redirects=False)
		await http_client.fetch(req)
	except httpclient.HTTPError as e:
		if e.response.code == 302:
			return e.response.headers["location"]
	except Exception as e:
		raise pkgtools.fetch.FetchError(url, f"Couldn't get_url_from_redirect due to exception {repr(e)}")


# vim: ts=4 sw=4 noet<|MERGE_RESOLUTION|>--- conflicted
+++ resolved
@@ -78,11 +78,6 @@
 	semi = await acquire_host_semaphore(hostname)
 	rec_bytes = 0
 	attempts = 0
-<<<<<<< HEAD
-	completed = False
-	async with semi:
-		while not completed and attempts < 200:
-=======
 	if retry:
 		max_attempts = 20
 	else:
@@ -90,7 +85,6 @@
 	completed = False
 	async with semi:
 		while not completed and attempts < max_attempts:
->>>>>>> 07ebd7f2
 			connector = aiohttp.TCPConnector(family=socket.AF_INET, resolver=await get_resolver(), ssl=False)
 			try:
 				async with aiohttp.ClientSession(connector=connector) as http_session:
@@ -101,11 +95,7 @@
 					async with http_session.get(url, headers=headers, timeout=None, **get_auth_kwargs(hostname, url)) as response:
 						if response.status not in [200, 206]:
 							reason = (await response.text()).strip()
-<<<<<<< HEAD
-							raise hub.pkgtools.fetch.FetchError(url, f"HTTP fetch_stream Error {response.status}: {reason}")
-=======
 							raise pkgtools.fetch.FetchError(url, f"HTTP fetch_stream Error {response.status}: {reason}")
->>>>>>> 07ebd7f2
 						while not completed:
 							chunk = await response.content.read(chunk_size)
 							rec_bytes += len(chunk)
@@ -118,19 +108,11 @@
 								on_chunk(chunk)
 			except Exception as e:
 				logging.error(f"Encountered {e} during fetch")
-<<<<<<< HEAD
-				if attempts + 1 < 20:
-					attempts += 1
-					continue
-				else:
-					raise hub.pkgtools.fetch.FetchError(url, f"{e.__class__.__name__}: {str(e)}")
-=======
 				if attempts + 1 < max_attempts:
 					attempts += 1
 					continue
 				else:
 					raise pkgtools.fetch.FetchError(url, f"{e.__class__.__name__}: {str(e)}")
->>>>>>> 07ebd7f2
 		return None
 
 
