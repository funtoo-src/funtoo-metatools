--- conflicted
+++ resolved
@@ -153,20 +153,6 @@
 		generator_sub = getattr(hub.generators, generator_sub_name)
 		sub_index = inspect.getsourcefile(generator_sub)
 
-<<<<<<< HEAD
-		pkginfo["name"] = list(package.keys())[0]
-		pkg_section = list(package.values())[0]
-		versions_section = None
-
-		if type(pkg_section) == dict and "versions" in pkg_section:
-			versions_section = pkg_section["versions"]
-
-		if versions_section:
-
-			for version, v_pkg_section in versions_section.items():
-				v_pkginfo = pkginfo.copy()
-				v_pkginfo["version"] = version
-=======
 	# The generate_wrapper wraps the call to `generate()` (in autogen.py or the generator) and performs setup
 	# and post-tasks:
 
@@ -265,7 +251,6 @@
 			versions_section = pkg_section["versions"]
 			for version, v_pkg_section in versions_section.items():
 				v_pkginfo = {"name": package_name}
->>>>>>> d3bed391
 				v_pkginfo.update(v_pkg_section)
 				v_pkginfo["version"] = version
 				pkginfo_list.append(v_pkginfo)
