#!/usr/bin/env python3

import os
import logging
import dyne.org.funtoo.metatools.pkgtools as pkgtools



def gitrepo_path(start_path):
	root_path = start_path
	while (
			root_path != "/"
			and not os.path.exists(os.path.join(root_path, ".git"))
	):
		root_path = os.path.dirname(root_path)
	if root_path == "/":
		return None
	return root_path


<<<<<<< HEAD
	repo_name = None
	repo_name_path = os.path.join(root_path, "profiles/repo_name")
	if os.path.exists(repo_name_path):
		with open(repo_name_path, "r") as repof:
			repo_name = repof.read().strip()

	if repo_name is None:
		logging.warning("Unable to find %s." % repo_name_path)

	return Tree(root=root_path, start=start_path, name=repo_name if name is None else name)


def set_context(start_path=None, out_path=None, name=None):
	hub.CONTEXT = repository_of(start_path, name=name)
	hub.GITREPO = gitrepo_path(start_path)
	if out_path is None or start_path == out_path:
		hub.OUTPUT_CONTEXT = hub.CONTEXT
	else:
		hub.OUTPUT_CONTEXT = repository_of(out_path, name=name)
	if hub.CONTEXT is None:
		raise pkgtools.ebuild.BreezyError(
			"Could not determine repo context: %s -- please create a profiles/repo_name file in your repository." % start_path
		)
	elif hub.OUTPUT_CONTEXT is None:
		raise pkgtools.ebuild.BreezyError(
			"Could not determine output repo context: %s -- please create a profiles/repo_name file in your repository."
			% out_path
		)
	logging.debug("Set source context to %s." % hub.CONTEXT.root)
	logging.debug("Set output context to %s." % hub.OUTPUT_CONTEXT.root)
=======
>>>>>>> 3e102fd6
<|MERGE_RESOLUTION|>--- conflicted
+++ resolved
@@ -6,48 +6,5 @@
 
 
 
-def gitrepo_path(start_path):
-	root_path = start_path
-	while (
-			root_path != "/"
-			and not os.path.exists(os.path.join(root_path, ".git"))
-	):
-		root_path = os.path.dirname(root_path)
-	if root_path == "/":
-		return None
-	return root_path
 
 
-<<<<<<< HEAD
-	repo_name = None
-	repo_name_path = os.path.join(root_path, "profiles/repo_name")
-	if os.path.exists(repo_name_path):
-		with open(repo_name_path, "r") as repof:
-			repo_name = repof.read().strip()
-
-	if repo_name is None:
-		logging.warning("Unable to find %s." % repo_name_path)
-
-	return Tree(root=root_path, start=start_path, name=repo_name if name is None else name)
-
-
-def set_context(start_path=None, out_path=None, name=None):
-	hub.CONTEXT = repository_of(start_path, name=name)
-	hub.GITREPO = gitrepo_path(start_path)
-	if out_path is None or start_path == out_path:
-		hub.OUTPUT_CONTEXT = hub.CONTEXT
-	else:
-		hub.OUTPUT_CONTEXT = repository_of(out_path, name=name)
-	if hub.CONTEXT is None:
-		raise pkgtools.ebuild.BreezyError(
-			"Could not determine repo context: %s -- please create a profiles/repo_name file in your repository." % start_path
-		)
-	elif hub.OUTPUT_CONTEXT is None:
-		raise pkgtools.ebuild.BreezyError(
-			"Could not determine output repo context: %s -- please create a profiles/repo_name file in your repository."
-			% out_path
-		)
-	logging.debug("Set source context to %s." % hub.CONTEXT.root)
-	logging.debug("Set output context to %s." % hub.OUTPUT_CONTEXT.root)
-=======
->>>>>>> 3e102fd6
