#!/usr/bin/env python3

import itertools
import os
import re
import shutil
import sys

import dyne.org.funtoo.metatools.merge as merge

import jinja2

from metatools.tree import run_shell, GitTreeError


class MergeStep:

	# This is only used for Repository Steps:
	collector = None

	async def run(self, tree):
		pass


class GenerateLicensingFile(MergeStep):
	def __init__(self, text: str):
		self.text = text

	async def run(self, kit_gen):
		with open(os.path.join(merge.model.kit_fixups.root, "COPYRIGHT.rst.tmpl"), "r") as lic_temp:
			template = jinja2.Template(lic_temp.read())
		with open(os.path.join(kit_gen.out_tree.root, "COPYRIGHT.rst"), "wb") as lic_out:
			lic_out.write(template.render(kit=kit_gen.kit, copyright=self.text).encode('utf-8'))


class ThirdPartyMirrors(MergeStep):
	"""
	Add funtoo's distfiles mirror, and add funtoo's mirrors as gentoo back-ups.
	"""

	async def run(self, kit_gen):
		orig = "%s/profiles/thirdpartymirrors" % kit_gen.out_tree.root
		new = "%s/profiles/thirdpartymirrors.new" % kit_gen.out_tree.root
		mirrors = "https://fastpull-us.funtoo.org/distfiles"
		a = open(orig, "r")
		b = open(new, "w")
		for line in a:
			ls = line.split()
			if len(ls) and ls[0] == "gentoo":
				b.write("gentoo\t" + mirrors + " " + " ".join(ls[1:]) + "\n")
			else:
				b.write(line)
		b.write("funtoo %s\n" % mirrors)
		a.close()
		b.close()
		os.unlink(orig)
		os.link(new, orig)
		os.unlink(new)


class SyncDir(MergeStep):
	def __init__(self, src_tree, srcdir=None, destdir=None, exclude=None, delete=False):
		self.src_tree = src_tree
		self.srcdir = srcdir
		self.destdir = destdir
		self.exclude = exclude if exclude is not None else []
		self.delete = delete

	async def run(self, kit_gen):
		if self.srcdir:
			src = os.path.join(self.src_tree.root, self.srcdir) + "/"
		else:
			src = os.path.normpath(self.src_tree.root) + "/"
		if self.destdir:
			dest = os.path.join(kit_gen.out_tree.root, self.destdir) + "/"
		else:
			if self.srcdir:
				dest = os.path.join(kit_gen.out_tree.root, self.srcdir) + "/"
			else:
				dest = os.path.normpath(kit_gen.out_tree.root) + "/"
		if not os.path.exists(dest):
			os.makedirs(dest)
		cmd = 'rsync -a --exclude CVS --exclude .svn --filter="hide /.git" --filter="protect /.git" '
		for e in self.exclude:
			cmd += "--exclude %s " % e
		if self.delete:
			cmd += "--delete --delete-excluded "
		cmd += "%s %s" % (src, dest)
		run_shell(cmd)


class SyncFromTree(SyncDir):
	# sync a full portage tree, deleting any excess files in the target dir:
	def __init__(self, src_tree, exclude=None):
		if exclude is None:
			exclude = []
		self.src_tree = src_tree
		SyncDir.__init__(self, src_tree, srcdir=None, destdir=None, exclude=exclude, delete=True)

	async def run(self, kit_gen):
		await SyncDir.run(self, kit_gen)
		kit_gen.out_tree.logTree(self.src_tree)


class GenerateRepoMetadata(MergeStep):
	def __init__(self, name, masters=None, aliases=None, priority=None):
		self.name = name
		self.aliases = aliases if aliases is not None else []
		self.masters = masters if masters is not None else []
		self.priority = priority

	async def run(self, kit_gen):
		meta_path = os.path.join(kit_gen.out_tree.root, "metadata")
		if not os.path.exists(meta_path):
			os.makedirs(meta_path)
		a = open(meta_path + "/layout.conf", "w")
		out = (
			"""repo-name = %s
thin-manifests = true
sign-manifests = false
profile-formats = portage-2
cache-formats = md5-dict
"""
			% self.name
		)
		if self.aliases:
			out += "aliases = %s\n" % " ".join(self.aliases)
		if self.masters:
			out += "masters = %s\n" % " ".join(self.masters)
		a.write(out)
		a.close()
		rn_path = os.path.join(kit_gen.out_tree.root, "profiles")
		if not os.path.exists(rn_path):
			os.makedirs(rn_path)
		a = open(rn_path + "/repo_name", "w")
		a.write(self.name + "\n")
		a.close()


class RemoveIfExists(MergeStep):
	def __init__(self, files):
		self.files = files

	async def run(self, kit_gen):
		for file in self.files:
			path = os.path.join(kit_gen.out_tree.root, file)
			if os.path.exists(file):
				os.unlink(path)


class FindAndRemove(MergeStep):
	def __init__(self, globs=None):
		if globs is None:
			globs = []
		self.globs = globs

	async def run(self, kit_gen):
		for glob in self.globs:
			cmd = f"find {kit_gen.out_tree.root} -name {glob} -exec rm -rf {{}} +"
			run_shell(cmd, abort_on_failure=False)


class RemoveFiles(MergeStep):
	def __init__(self, globs=None):
		if globs is None:
			globs = []
		self.globs = globs

	async def run(self, kit_gen):
		for glob in self.globs:
			cmd = "rm -rf %s/%s" % (kit_gen.out_tree.root, glob)
			run_shell(cmd)


class CopyFiles(MergeStep):
	"""
	Copy regular files from source tree `srctree` to destination.

	`file_map_tuples` has the format::

	  [ ( 'path/to/src', 'path/to/dest' ), ... ]

	Source and destination paths are relative paths, relative to `srctree` and `desttree` respectively.

	An assumption is made that we are copying regular files, so that we can properly create source directories
	if they do not exist.

	"""

	def __init__(self, srctree, file_map_tuples):
		self.srctree = srctree
		self.file_map_tuples = file_map_tuples

	async def run(self, kit_gen):
		for src_path, dst_path in self.file_map_tuples:
			f_src_path = os.path.join(self.srctree.root, src_path)
			if not os.path.exists(f_src_path):
				raise FileNotFoundError(f"Source file not found: {f_src_path}.")
			f_dst_path = os.path.join(kit_gen.out_tree.root, dst_path)
			if os.path.exists(f_dst_path):
				os.unlink(f_dst_path)
			parent = os.path.dirname(f_dst_path)
			if not os.path.exists(parent):
				os.makedirs(parent, exist_ok=True)
			run_shell(f"cp -a {f_src_path} {f_dst_path}")


class CopyAndRename(MergeStep):
	def __init__(self, src, dest, ren_fun):
		self.src = src
		self.dest = dest
		# renaming function ... accepts source file path, and returns destination filename
		self.ren_fun = ren_fun

	async def run(self, kit_gen):
		srcpath = os.path.join(kit_gen.out_tree.root, self.src)
		for f in os.listdir(srcpath):
			destfile = os.path.join(kit_gen.out_tree.root, self.dest)
			destfile = os.path.join(destfile, self.ren_fun(f))
			run_shell(f"cp -a {srcpath}/{f} {destfile}")


class SyncFiles(MergeStep):
	def __init__(self, srcroot, files):
		self.srcroot = srcroot
		self.files = files
		if not isinstance(files, dict):
			raise TypeError("'files' argument should be a dict of source:destination items")

	async def run(self, kit_gen):
		for src, dest in self.files.items():
			if dest is not None:
				dest = os.path.join(kit_gen.out_tree.root, dest)
			else:
				dest = os.path.join(kit_gen.out_tree.root, src)
			src = os.path.join(self.srcroot, src)
			if os.path.exists(dest):
				print("%s exists, attempting to unlink..." % dest)
				try:
					os.unlink(dest)
				except (IOError, PermissionError) as e:
					print("Unlinking failed: %s" % str(e))
					pass
			dest_dir = os.path.dirname(dest)
			if os.path.exists(dest_dir) and os.path.isfile(dest_dir):
				os.unlink(dest_dir)
			if not os.path.exists(dest_dir):
				os.makedirs(dest_dir)
			print("copying %s to final location %s" % (src, dest))
			shutil.copyfile(src, dest)


class CleanTree(MergeStep):
	# remove all files from tree, except dotfiles/dirs.

	def __init__(self, exclude=None):
		if exclude is None:
			exclude = []
		self.exclude = exclude

	async def run(self, kit_gen):
		files = ""
		for fn in os.listdir(kit_gen.out_tree.root):
			if fn[:1] == ".":
				continue
			if fn in self.exclude:
				continue
			files += " '" + fn + "'"
		run_shell(f"cd {kit_gen.out_tree.root} && rm -rf {files[1:]}")


class ELTSymlinkWorkaround(MergeStep):
	async def run(self, kit_gen):
		dest = os.path.join(kit_gen.out_tree.root + "/eclass/ELT-patches")
		if not os.path.lexists(dest):
			os.makedirs(dest)


regextype = type(re.compile("hello, world"))


class InsertFilesFromSubdir(MergeStep):
	def __init__(self, srctree, subdir, suffixfilter=None, select="all", skip=None, src_offset=""):
		self.subdir = subdir
		self.suffixfilter = suffixfilter
		self.select = select
		self.srctree = srctree
		self.skip = skip
		self.src_offset = src_offset

	async def run(self, kit_gen):
		kit_gen.out_tree.logTree(self.srctree)
		src = self.srctree.root
		if self.src_offset:
			src = os.path.join(src, self.src_offset)
		if self.subdir:
			src = os.path.join(src, self.subdir)
		if not os.path.exists(src):
			return
		dst = kit_gen.out_tree.root
		if self.subdir:
			dst = os.path.join(dst, self.subdir)
		if not os.path.exists(dst):
			os.makedirs(dst)
		for e in os.listdir(src):
			if self.suffixfilter and not e.endswith(self.suffixfilter):
				continue
			if isinstance(self.select, list):
				if e not in self.select:
					continue
			elif isinstance(self.select, regextype):
				if not self.select.match(e):
					continue
			if isinstance(self.skip, list):
				if e in self.skip:
					continue
			elif isinstance(self.skip, regextype):
				if self.skip.match(e):
					continue
			run_shell("cp -a %s/%s %s" % (src, e, dst))


class PruneLicenses(MergeStep):

	"""

	This step will remove all files in licenses/ that is not actually used by any ebuild in the kit. This
	step expects KIT_CACHE to be populated (so GenCache() should be run first.)

	"""

	def get_all_licenses(self, kit_gen):
		used_licenses = set()
		for key, datums in kit_gen.kit_cache.items():
			metadata = datums["metadata"]
			if metadata and "LICENSE" in metadata:
				used_licenses = used_licenses | set(metadata["LICENSE"].split())
		return used_licenses

	async def run(self, kit_gen):
		if os.path.exists(kit_gen.out_tree.root + "/licenses"):
			used_licenses = self.get_all_licenses(kit_gen)
			to_remove = []
			for license in os.listdir(kit_gen.out_tree.root + "/licenses"):
				if license not in used_licenses:
					to_remove.append(kit_gen.out_tree.root + "/licenses/" + license)
			for file in to_remove:
				os.unlink(file)


class CreateCategories(MergeStep):
	async def run(self, kit_gen):
		catset = set()
		for maybe_cat in os.listdir(kit_gen.out_tree.root):
			full_path = os.path.join(kit_gen.out_tree.root, maybe_cat)
			if not os.path.isdir(full_path):
				continue
			if "-" in maybe_cat or maybe_cat == "virtual":
				catset.add(maybe_cat)
		if not os.path.exists(kit_gen.out_tree.root + "/profiles"):
			os.makedirs(kit_gen.out_tree.root + "/profiles")
		with open(kit_gen.out_tree.root + "/profiles/categories", "w") as g:
			for cat in sorted(list(catset)):
				g.write(cat + "\n")


class ZapMatchingEbuilds(MergeStep):
	def __init__(self, srctree, select="all", branch=None):
		self.select = select
		self.srctree = srctree
		self.branch = branch

	async def run(self, kit_gen):
		if self.branch is not None:
			# Allow dynamic switching to different branches/commits to grab things we want:
			self.srctree.gitCheckout(branch=self.branch)
		# Figure out what categories to process:
		dest_cat_path = os.path.join(kit_gen.out_tree.root, "profiles/categories")
		if os.path.exists(dest_cat_path):
			with open(dest_cat_path, "r") as f:
				dest_cat_set = set(f.read().splitlines())
		else:
			dest_cat_set = set()

		# Our main loop:
		print("# Zapping builds from %s" % kit_gen.out_tree.root)
		for cat in os.listdir(kit_gen.out_tree.root):
			if cat not in dest_cat_set:
				continue
			src_catdir = os.path.join(self.srctree.root, cat)
			if not os.path.isdir(src_catdir):
				continue
			for src_pkg in os.listdir(src_catdir):
				dest_pkgdir = os.path.join(kit_gen.out_tree.root, cat, src_pkg)
				if not os.path.exists(dest_pkgdir):
					# don't need to zap as it doesn't exist
					continue
				run_shell("rm -rf %s" % dest_pkgdir)


class InsertEbuilds(MergeStep):
	"""
	Insert ebuilds in source tree into destination tree.

	select: Ebuilds to copy over.
	        By default, all ebuilds will be selected. This can be modified by setting select to a
	        list of ebuilds to merge (specify by catpkg, as in "x11-apps/foo"). It is also possible
	        to specify "x11-apps/*" to refer to all source ebuilds in a particular category.

	skip: Ebuilds to skip.
	        By default, no ebuilds will be skipped. If you want to skip copying certain ebuilds,
	        you can specify a list of ebuilds to skip. Skipping will remove additional ebuilds from
	        the set of selected ebuilds. Specify ebuilds to skip using catpkg syntax, i.e.
	        "x11-apps/foo". It is also possible to specify "x11-apps/*" to skip all ebuilds in
	        a particular category.

	replace: Ebuilds to replace.
	        By default, if a catpkg dir already exists in the destination tree, it will not be overwritten.
	        However, it is possible to change this behavior by setting replace to True, which means that
	        all catpkgs should be overwritten. It is also possible to set replace to a list containing
	        catpkgs that should be overwritten. Wildcards such as "x11-libs/*" will be respected as well.

	categories: Categories to process.
	        categories to process for inserting ebuilds. Defaults to all categories in tree, using
	        profiles/categories and all dirs with "-" in them and "virtuals" as sources.


	"""

	def __init__(
		self,
		srctree,
		select="all",
		select_only="all",
		skip=None,
		replace=False,
		categories=None,
		ebuildloc=None,
		move_maps: dict = None,
		skip_duplicates=True,
		scope=None
	):
		# 'scope' means the 'fastpull scope', as in our persistent database where urls for artifacts are associated with
		# certain tarballs. This is used for integrity checking and tracking artifacts on a per-release basis. This is
		# typically set to the name of the release for production autogen, or 'local'.
		self.scope = scope
		assert scope is not None
		self.select = select
		self.skip = skip
		self.srctree = srctree
		self.replace = replace
		self.categories = categories
		self.skip_duplicates = skip_duplicates
		if move_maps is None:
			self.move_maps = {}
		else:
			self.move_maps = move_maps
		if select_only is None:
			self.select_only = []
		else:
			self.select_only = select_only
		self.ebuildloc = ebuildloc

	def __repr__(self):
		return "<InsertEbuilds: %s>" % self.srctree.root

	async def run(self, kit_gen):

		script_out = ""
		checks = []

		if self.ebuildloc:
			srctree_root = self.srctree.root + "/" + self.ebuildloc
		else:
			srctree_root = self.srctree.root

		await self.srctree.autogen(src_offset=self.ebuildloc)
<<<<<<< HEAD

		desttree.logTree(self.srctree)
=======
		kit_gen.out_tree.logTree(self.srctree)
>>>>>>> 3e102fd6
		# Figure out what categories to process:
		src_cat_path = os.path.join(srctree_root, "profiles/categories")
		dest_cat_path = os.path.join(kit_gen.out_tree.root, "profiles/categories")
		if self.categories is not None:
			# categories specified in __init__:
			src_cat_set = set(self.categories)
		else:
			src_cat_set = set()
			if os.path.exists(src_cat_path):
				# categories defined in profile:
				with open(src_cat_path, "r") as f:
					src_cat_set.update(f.read().splitlines())
			# auto-detect additional categories:
			cats = os.listdir(srctree_root)
			for cat in cats:
				# All categories have a "-" in them and are directories:
				if os.path.isdir(os.path.join(srctree_root, cat)):
					if "-" in cat or cat == "virtual":
						src_cat_set.add(cat)
		if os.path.exists(dest_cat_path):
			with open(dest_cat_path, "r") as f:
				dest_cat_set = set(f.read().splitlines())
		else:
			dest_cat_set = set()
		# Our main loop:
		merge.model.log.info(f"Merging in ebuilds from {srctree_root}")
		for cat in src_cat_set:
			catdir = os.path.join(srctree_root, cat)
			if not os.path.isdir(catdir):
				# not a valid category in source overlay, so skip it
				continue
			# runShell("install -d %s" % catdir)
			for pkg in os.listdir(catdir):
				catpkg = "%s/%s" % (cat, pkg)
				pkgdir = os.path.join(catdir, pkg)
				if self.select_only != "all" and catpkg not in self.select_only:
					# we don't want this catpkg
					continue
				if not os.path.isdir(pkgdir):
					# not a valid package dir in source overlay, so skip it
					continue
				if isinstance(self.select, list):
					if catpkg not in self.select:
						# we have a list of pkgs to merge, and this isn't on the list, so skip:
						continue
				elif isinstance(self.select, regextype):
					if not self.select.match(catpkg):
						# no regex match:
						continue
				if isinstance(self.skip, list):
					if catpkg in self.skip:
						# we have a list of pkgs to skip, and this catpkg is on the list, so skip:
						continue
				elif isinstance(self.skip, regextype):
					if self.select.match(catpkg):
						# regex skip match, continue
						continue
				dest_cat_set.add(cat)
				tpkgdir = None
				tcatpkg = None
				if catpkg in self.move_maps:
					if os.path.exists(pkgdir):
						# old package exists, so we'll want to rename.
						tcatpkg = self.move_maps[catpkg]
						tpkgdir = os.path.join(kit_gen.out_tree.root, tcatpkg)
					else:
						tcatpkg = self.move_maps[catpkg]
						# old package doesn't exist, so we'll want to use the "new" pkgname as the source, hope it's there...
						pkgdir = os.path.join(srctree_root, tcatpkg)
						# and use new package name as destination...
						tpkgdir = os.path.join(kit_gen.out_tree.root, tcatpkg)
				else:
					tpkgdir = os.path.join(kit_gen.out_tree.root, catpkg)
				tcatdir = os.path.dirname(tpkgdir)
				copied = False
				if self.replace is True or (isinstance(self.replace, list) and (catpkg in self.replace)):
					if not os.path.exists(tcatdir):
						os.makedirs(tcatdir)
					if os.path.exists(tpkgdir):
						script_out += f"/bin/rm -rf '{tpkgdir}' \n"
					script_out += f"/bin/cp -a '{pkgdir}' '{tpkgdir}'\n"
					checks.append(tpkgdir)
					copied = True
				else:
					if not os.path.exists(tpkgdir):
						copied = True
					if not os.path.exists(tcatdir):
						os.makedirs(tcatdir)
					if not os.path.exists(tpkgdir):
						script_out += f"/bin/cp -a '{pkgdir}' '{tpkgdir}'\n"
						checks.append(tpkgdir)
				if copied:
					# log XML here.
					pass
		if script_out:
			temp_out = os.path.join(merge.model.temp_path, kit_gen.out_tree.name + "_copyfiles.sh")
			os.makedirs(os.path.dirname(temp_out), exist_ok=True)
			#sys.stdout.write(f"Written to {temp_out}:\n")
			#sys.stdout.write(script_out)
			#sys.stdout.write("\n")
			with open(temp_out, "w") as f:
				f.write("#!/bin/bash\n")
				f.write(script_out)
			run_shell(f"/bin/bash {temp_out}")
			os.unlink(temp_out)
		for check in checks:
			if not os.path.exists(check):
				raise FileNotFoundError(
					f"It appears that {check} was not copied successfully. Maybe missing from {self.srctree.name}?"
				)


class ProfileDepFix(MergeStep):
	"""ProfileDepFix undeprecates profiles marked as deprecated."""

	async def run(self, kit_gen):
		fpath = os.path.join(kit_gen.out_tree.root, "profiles/profiles.desc")
		if os.path.exists(fpath):
			a = open(fpath, "r")
			for line in a:
				if line[0:1] == "#":
					continue
				sp = line.split()
				if len(sp) >= 2:
					prof_path = sp[1]
					run_shell("rm -f %s/profiles/%s/deprecated" % (kit_gen.out_tree.root, prof_path))


class RunSed(MergeStep):
	"""
	Run sed commands on specified files.

	files: List of files.

	commands: List of commands.
	"""

	def __init__(self, files, commands):
		self.files = files
		self.commands = commands

	async def run(self, kit_gen):
		commands = list(itertools.chain.from_iterable(("-e", command) for command in self.commands))
		files = [os.path.join(kit_gen.out_tree.root, file) for file in self.files]
		run_shell(["sed"] + commands + ["-i"] + files)


class Minify(MergeStep):
	"""Minify removes ChangeLogs and shrinks Manifests."""

	async def run(self, kit_gen):
		run_shell("( cd %s && find -iname ChangeLog | xargs rm -f )" % kit_gen.out_tree.root, abort_on_failure=False)
		run_shell("( cd %s && find -iname Manifest | xargs -i@ sed -ni '/^DIST/p' @ )" % kit_gen.out_tree.root)


class GenPythonUse(MergeStep):
	def __init__(self, out_subpath, primary=None, alternate=None, mask=None):
		self.def_python = primary
		self.bk_python = alternate
		self.mask = mask
		self.out_subpath = out_subpath

	# TODO: needs refactor most likely
	async def run(self, kit_gen):
		all_lines = []
		for catpkg, cpv_list in merge.metadata.get_catpkg_from_cpvs(kit_gen.kit_cache.keys()).items():
			result = await merge.metadata.get_python_use_lines(
				kit_gen, catpkg, cpv_list, kit_gen.out_tree.root, self.def_python, self.bk_python
			)
			if result is not None:
				all_lines += result

		all_lines = sorted(all_lines)
		outpath = kit_gen.out_tree.root + "/profiles/" + self.out_subpath + "/package.use"
		if not os.path.exists(outpath):
			os.makedirs(outpath)
		with open(outpath + "/python-use", "w") as f:
			for l in all_lines:
				f.write(l + "\n")
		# for core-kit, set good defaults as well.
		if kit_gen.out_tree.name == "core-kit":
			outpath = kit_gen.out_tree.root + "/profiles/" + self.out_subpath + "/make.defaults"
			a = open(outpath, "w")
			a.write('PYTHON_TARGETS="%s %s"\n' % (self.def_python, self.bk_python))
			a.write('PYTHON_SINGLE_TARGET="%s"\n' % self.def_python)
			a.close()
			if self.mask:
				outpath = kit_gen.out_tree.root + "/profiles/" + self.out_subpath + "/package.mask/funtoo-kit-python"
				if not os.path.exists(os.path.dirname(outpath)):
					os.makedirs(os.path.dirname(outpath))
				a = open(outpath, "w")
				a.write(self.mask + "\n")
				a.close()<|MERGE_RESOLUTION|>--- conflicted
+++ resolved
@@ -475,12 +475,7 @@
 			srctree_root = self.srctree.root
 
 		await self.srctree.autogen(src_offset=self.ebuildloc)
-<<<<<<< HEAD
-
-		desttree.logTree(self.srctree)
-=======
 		kit_gen.out_tree.logTree(self.srctree)
->>>>>>> 3e102fd6
 		# Figure out what categories to process:
 		src_cat_path = os.path.join(srctree_root, "profiles/categories")
 		dest_cat_path = os.path.join(kit_gen.out_tree.root, "profiles/categories")
